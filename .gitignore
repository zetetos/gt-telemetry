--- conflicted
+++ resolved
@@ -8,8 +8,5 @@
 # Coverage reports
 *.out
 
-<<<<<<< HEAD
-=======
 # Temporary files
->>>>>>> 9a4a70fb
 tmp/